--- conflicted
+++ resolved
@@ -120,7 +120,7 @@
         raw_signals = []
         
         # Soglia di distanza per considerare un punto estremamente distante dal suo intorno
-        soglia_distanza = 100  # Puoi regolare questa soglia in base alle tue esigenze
+        soglia_distanza = 10  # Puoi regolare questa soglia in base alle tue esigenze
         
         # Crea una lista vuota per i punti di ciascun segnale
         raw_s = []
@@ -155,92 +155,7 @@
 
         return raw_signals
 
-<<<<<<< HEAD
     def plot_grafici(self, key, x_vals, y_vals,ecg_image_data):
-=======
-# -----------------------------------------------
-    # def __backtracking(self, cache: dict) -> Iterable[Iterable[Point]]:
-    #     """
-    #     Performs a backtracking process over the cache of links between clusters
-    #     to extract the signals.
-
-    #     Args:
-    #         cache (dict): Cache with the links between clusters.
-    #         rois (Iterable[int]): List with the row coordinates of the rois.
-
-    #     Returns:
-    #         Iterable[Iterable[Point]]: List with the list of points of each signal.
-    #     """
-    #     X_COORD, CLUSTER = (0, 1)  # Cache keys
-    #     Y_COORD, PREV, LEN = (0, 1, 2)  # Cache values
-    #     mean = lambda cluster: (cluster[0] + cluster[-1]) / 2
-    #     raw_signals = [None] * self.__n
-    #     # for roi_i in range(self.__n):
-    #     roi_i = 0
-    #     # Get candidate points (max signal length)
-    #     roi = 0
-    #     max_len = max([v[roi_i][LEN] for v in cache.values()])
-    #     cand_nodes = [list(cache.values())[-1][0][1]]
-    #     # print(cand_nodes)
-        
-    #     # Best last point is the one more closer to ROI
-    #     best = min(
-    #         cand_nodes,
-    #         key=lambda node: abs(ceil(mean(node[CLUSTER]))),
-    #     )
-        
-    #     # print(list(cache))
-        
-    #     # cache = {chiave: valore for chiave, valore in cache.items() if None not in valore[0]}
-    #     # for chiave, valore in cache.items(): print(f'{chiave}: {valore}, {valore[0]}')
-        
-    #     raw_s = []
-    #     clusters = []
-
-    #     for key, value in cache.items():
-    #         # Ottieni la coordinata X dalla chiave
-    #         x_coord = key[0]
-    #         # Ottieni la coordinata Y dal valore
-    #         y_coord = value[0][0]
-    #         # Aggiungi il punto alla lista
-    #         raw_s.append(Point(x_coord, y_coord))
-    #         # 
-    #         # if(key[CLUSTER] is not None):
-    #         clusters.append(key[CLUSTER]) 
-    #             # print(key[CLUSTER])
-    #             # print(key[CLUSTER])
-    #             # best = 
-    #     clusters = list(reversed(clusters))
-    #     raw_s = list(reversed(raw_s))
-
-            
-    #     raw_s = list(reversed(raw_s))
-    #     clusters = list(reversed(clusters))
-        
-        
-    #     # Peak delineation
-    #     roi_dist = [abs(p.y) for p in raw_s]
-    #     peaks, _ = find_peaks(roi_dist)
-        
-    #     for p in peaks:
-            
-    #         cluster = clusters[p - 1]
-    #         farthest = max(cluster, key=lambda x: abs(x))
-    #         raw_s[p] = Point(raw_s[p].x, farthest)
-    #     raw_signals[0] = raw_s
-            
-            
-    #     return raw_signals
-
-# -----------------------------------------------
-
-
-
-
-
-
-    def plot_grafici(self,key,x_vals, y_vals,ecg_image_data):
->>>>>>> aa7a8447
         
         plt.imshow(ecg_image_data, cmap='gray', aspect='auto')
         plt.title('Segnali Estratti Sovrapposti all\'Immagine ECG Originale')
